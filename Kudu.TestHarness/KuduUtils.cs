--- conflicted
+++ resolved
@@ -62,13 +62,10 @@
             return document;
         }
 
-<<<<<<< HEAD
         public static string GetRandomWebsiteName(string name)
         {
             int maxLen = Math.Min(name.Length, 25);
             return name.Substring(0, maxLen) + Guid.NewGuid().ToString("N").Substring(0, 4);
         }
-=======
->>>>>>> 2250764d
     }
 }