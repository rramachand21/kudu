<?xml version="1.0" encoding="UTF-8"?>
<Wix xmlns="http://schemas.microsoft.com/wix/2006/wi"
     xmlns:netfx="http://schemas.microsoft.com/wix/NetFxExtension">

  <!-- Common definitions -->
  <?ifndef KuduProductVersion?>
  <?define KuduProductVersion = "0.6.0.0"?>
  <?endif?>
  <?ifndef KuduManufacturer?>
  <?define KuduManufacturer = "Outercurve Foundation"?>
  <?endif?>
  <?define ArtifactsDir = "..\artifacts\$(var.Configuration)"?>
  <?define KuduServiceDir = "$(var.ArtifactsDir)\KuduService"?>
  <?define KuduServiceBinDir = "$(var.KuduServiceDir)\bin"?>
  <?define KuduServiceMsBuildDir = "$(var.KuduServiceDir)\msbuild\Microsoft\VisualStudio\v10.0"?>

  <Product Id="*"
           Name="Kudu.Setup"
           Language="1033"
           Version="$(var.KuduProductVersion)"
           Manufacturer="$(var.KuduManufacturer)"
           UpgradeCode="20454678-7e74-4e0e-8ab0-2e8f9f7e3c5f">

    <Package InstallerVersion="200"
             Compressed="yes"
             InstallScope="perMachine"
             Description="Kudu services" />

    <MajorUpgrade DowngradeErrorMessage="A newer version of Kudu Service was detected in the machine, this installation will abort." Schedule="afterInstallInitialize" />

    <Media Id="1"
           Cabinet="KuduService.cab"
           CompressionLevel="high"
           EmbedCab="yes" />

    <!-- Prerequisite check -->
    <PropertyRef Id="NETFRAMEWORK40FULL" />
    <Condition Message="This application requires .NET Framework v4.0. Please install the .NET Framework v4.0 then run this installer again.">
      Installed OR NETFRAMEWORK40FULL
    </Condition>

    <Condition Message="You need administrator privilege to install this application.">
      Privileged
    </Condition>

    <!-- Directory structure -->
    <SetDirectory Id="WINDOWSDRIVE" Value="[WindowsVolume]" />

    <Directory Id="TARGETDIR" Name="SourceDir">
      <Directory Id="WINDOWSDRIVE">
        <Directory Id="KUDU_BASE_DIR" Name="KuduService">
          <Directory Id="KUDU_WWWROOT" Name="wwwroot">

            <Directory Id="KUDU_SERVICE_BIN" Name="Bin" />

            <Directory Id="KUDU_SERVICE_MSBUILD" Name="msbuild">
              <Directory Id ="KUDU_SERVICE_MSBUILD_MS" Name="Microsoft">
                <Directory Id="KUDU_SERVICE_MSBUILD_MS_VS" Name="VisualStudio">
                  <Directory Id="KUDU_SERVICE_MSBUILD_MS_VS_10" Name="v10.0">

                    <Directory Id="KUDU_SERVICE_MSBUILD_MS_VS_10_WEB" Name="Web"/>
                    <Directory Id="KUDU_SERVICE_MSBUILD_MS_VS_10_WEBAPPS" Name="WebApplications"/>

                  </Directory>
                </Directory>
              </Directory>
            </Directory>

          </Directory>
        </Directory>
      </Directory>
    </Directory>

    <!-- Product files -->
    <DirectoryRef Id="KUDU_WWWROOT">

      <!-- Registry Key entry -->
      <Component Id="RegistryComponent" Guid="{3B4B2C90-2DDD-44E9-AC66-DFD45D0644C5}">
        <RegistryKey Root="HKLM" Key="SOFTWARE\Microsoft\Kudu" Action="createAndRemoveOnUninstall">
          <RegistryValue Name="Version" Value="$(var.KuduProductVersion)" Type="string" />
        </RegistryKey>
      </Component>

      <Component Id="Default.aspx" Guid="{DB6C3D9D-D0DD-42B6-A4C4-EA3D5F8428F4}">
        <File Id="Default.aspx" Source="$(var.KuduServiceDir)\Default.aspx" />
      </Component>
      
      <Component Id="Env.aspx" Guid="{352C64CB-76C2-49F1-B7BF-786EECA9CD4C}">
        <File Id="Env.aspx" Source="$(var.KuduServiceDir)\Env.aspx" />
      </Component>

      <Component Id="Web.config" Guid="{457A4FB5-F65C-4431-AB8A-A87F960ADDCC}">
        <File Id="Web.config" Source="$(var.KuduServiceDir)\Web.config" />
      </Component>

      <Component Id="commit" Guid="{DCC5FEC1-0431-492E-9960-DC43A91D6002}">
        <File Id="commit" Source="$(var.KuduServiceDir)\commit" />
      </Component>

    </DirectoryRef>

    <DirectoryRef Id="KUDU_SERVICE_BIN">

      <Component Id="Kudu.Contracts.dll" Guid="{61A18C06-83A8-41CA-AA38-F9F665DE10C3}">
        <File Id="Kudu.Contracts.dll" Source="$(var.KuduServiceBinDir)\Kudu.Contracts.dll" />
      </Component>
      
      <Component Id="kudu.exe" Guid="{760F98D3-D22B-48BA-8C57-26FADBFBC845}">
        <File Id="kudu.exe" Source="$(var.KuduServiceBinDir)\kudu.exe" />
      </Component>
      
      <Component Id="Kudu.Core.dll" Guid="{B617864C-C336-46F9-B214-C583C4C8F30C}">
        <File Id="Kudu.Core.dll" Source="$(var.KuduServiceBinDir)\Kudu.Core.dll" />
      </Component>
      <Component Id="Kudu.Services.dll" Guid="{03D8B0B2-4FE2-4CCC-B54A-144430B05514}">
        <File Id="Kudu.Services.dll" Source="$(var.KuduServiceBinDir)\Kudu.Services.dll" />
      </Component>
      <Component Id="Kudu.Services.Web.dll" Guid="{4A3F4105-858A-4972-AE21-805C073F4CD9}">
        <File Id="Kudu.Services.Web.dll" Source="$(var.KuduServiceBinDir)\Kudu.Services.Web.dll" />
      </Component>
      
      <Component Id="Ionic.Zip.dll" Guid="{7BB6559B-39A6-4D67-A325-5DD73BECCCC7}">
        <File Id="Ionic.Zip.dll" Source="$(var.KuduServiceBinDir)\Ionic.Zip.dll" />
      </Component>

      <Component Id="Ninject.dll" Guid="{1337933F-2537-4C76-8FEF-FBADD5816448}">
        <File Id="Ninject.dll" Source="$(var.KuduServiceBinDir)\Ninject.dll" />
      </Component>
<<<<<<< HEAD
      <Component Id="Ninject.Extensions.Wcf.dll" Guid="{40213169-2163-4F4F-B7E2-40C8E4C3DADC}">
        <File Id="Ninject.Extensions.Wcf.dll" Source="$(var.KuduServiceBinDir)\Ninject.Extensions.Wcf.dll" />
      </Component>
      
      <Component Id="Microsoft.ApplicationServer.Http.dll" Guid="{64BD205C-7377-4BFE-BA9B-855824112E0F}">
        <File Id="Microsoft.ApplicationServer.Http.dll" Source="$(var.KuduServiceBinDir)\Microsoft.ApplicationServer.Http.dll" />
      </Component>
      <Component Id="Microsoft.Json.dll" Guid="{3E727695-40A8-4A1F-85A4-404791512915}">
        <File Id="Microsoft.Json.dll" Source="$(var.KuduServiceBinDir)\Microsoft.Json.dll" />
      </Component>
      
=======
            
>>>>>>> 0bfd07c1
      <Component Id="System.Net.Http.dll" Guid="{3D963AD3-1BA2-4508-AFAE-9635600B7D27}">
        <File Id="System.Net.Http.dll" Source="$(var.KuduServiceBinDir)\System.Net.Http.dll" />
      </Component> 
      
      <Component Id="Microsoft.Web.Infrastructure.dll" Guid="{96A2A444-20B6-48C6-867A-01A7E13AC927}">
        <File Id="Microsoft.Web.Infrastructure.dll" Source="$(var.KuduServiceBinDir)\Microsoft.Web.Infrastructure.dll" />
      </Component>
      
      <Component Id="System.IO.Abstractions.dll" Guid="{235869F1-F053-4FEE-8CD5-04E197A916ED}">
        <File Id="System.IO.Abstractions.dll" Source="$(var.KuduServiceBinDir)\System.IO.Abstractions.dll" />
      </Component>
      <Component Id="WebActivator.dll" Guid="{0C6F4200-3B48-4BB0-97E7-17543B5AECB3}">
        <File Id="WebActivator.dll" Source="$(var.KuduServiceBinDir)\WebActivator.dll" />
      </Component>
      
      <Component Id="XmlSettings.dll" Guid="{A0569F8D-226B-4361-A596-7B636DBB3581}">
        <File Id="XmlSettings.dll" Source="$(var.KuduServiceBinDir)\XmlSettings.dll" />
      </Component>
      
      <Component Id="System.Net.Http.Formatting.dll" Guid="{018623FB-6032-49BE-9AC1-08E4398FD98F}">
        <File Id="System.Net.Http.Formatting.dll" Source="$(var.KuduServiceBinDir)\System.Net.Http.Formatting.dll" />
      </Component>

      <Component Id="System.Net.Http.WebRequest.dll" Guid="{CD943BF7-8EE4-4BC7-BA66-79CD91EAEC57}">
        <File Id="System.Net.Http.WebRequest.dll" Source="$(var.KuduServiceBinDir)\System.Net.Http.WebRequest.dll" />
      </Component>

      <Component Id="System.Web.Http.dll" Guid="{8C405A12-9961-4167-BC11-70986B31A444}">
        <File Id="System.Web.Http.dll" Source="$(var.KuduServiceBinDir)\System.Web.Http.dll" />
      </Component>

      <Component Id="System.Web.Http.WebHost.dll" Guid="{1F9F48D0-39F9-48EB-B878-420E501D020F}">
        <File Id="System.Web.Http.WebHost.dll" Source="$(var.KuduServiceBinDir)\System.Web.Http.WebHost.dll" />
      </Component>
    </DirectoryRef>

    <DirectoryRef Id="KUDU_SERVICE_MSBUILD_MS_VS_10_WEB">
      <Component Id="Microsoft.Web.Publishing.AllFilesInProjectFolder.targets" Guid="{0DE02D81-BAFE-4939-B903-D454B4D3603D}">
        <File Id="Microsoft.Web.Publishing.AllFilesInProjectFolder.targets" Source="$(var.KuduServiceMsBuildDir)\Web\Microsoft.Web.Publishing.AllFilesInProjectFolder.targets" />
      </Component>
      <Component Id="Microsoft.Web.Publishing.AllFilesInTheProject.targets" Guid="{9A35F0F7-6D04-4173-803E-040270478FB6}">
        <File Id="Microsoft.Web.Publishing.AllFilesInTheProject.targets" Source="$(var.KuduServiceMsBuildDir)\Web\Microsoft.Web.Publishing.AllFilesInTheProject.targets" />
      </Component>
      <Component Id="Microsoft.Web.Publishing.OnlyFilesToRunTheApp.targets" Guid="{BA70D756-5EF3-4B27-909A-8CB13E3F8413}">
        <File Id="Microsoft.Web.Publishing.OnlyFilesToRunTheApp.targets" Source="$(var.KuduServiceMsBuildDir)\Web\Microsoft.Web.Publishing.OnlyFilesToRunTheApp.targets" />
      </Component>
      <Component Id="Microsoft.Web.Publishing.targets" Guid="{4B06DD4C-5DF8-4B04-83D1-83CBBD16A818}">
        <File Id="Microsoft.Web.Publishing.targets" Source="$(var.KuduServiceMsBuildDir)\Web\Microsoft.Web.Publishing.targets" />
      </Component>
      <Component Id="Microsoft.Web.Publishing.Tasks.Dll" Guid="{CFE7A1D6-B7A9-4F97-8C2D-EB19C783E999}">
        <File Id="Microsoft.Web.Publishing.Tasks.Dll" Source="$(var.KuduServiceMsBuildDir)\Web\Microsoft.Web.Publishing.Tasks.Dll" />
      </Component>
    </DirectoryRef>

    <DirectoryRef Id="KUDU_SERVICE_MSBUILD_MS_VS_10_WEBAPPS">
      <Component Id="Microsoft.WebApplication.Build.Tasks.Dll" Guid="{D9A90644-3F50-420E-9FC7-0EF987C2D29A}">
        <File Id="Microsoft.WebApplication.Build.Tasks.Dll" Source="$(var.KuduServiceMsBuildDir)\WebApplications\Microsoft.WebApplication.Build.Tasks.Dll" />
      </Component>
      <Component Id="Microsoft.WebApplication.targets" Guid="{555CAE90-180E-4345-AAAF-EF13C7DB4134}">
        <File Id="Microsoft.WebApplication.targets" Source="$(var.KuduServiceMsBuildDir)\WebApplications\Microsoft.WebApplication.targets" />
      </Component>
    </DirectoryRef>

    <Feature Id="RequiredComponents" Level="1">
      <ComponentRef Id="RegistryComponent" />

      <ComponentRef Id="Default.aspx" />
      <ComponentRef Id="Env.aspx" />
      <ComponentRef Id="Web.config" />
      <ComponentRef Id="commit" />

      <ComponentRef Id="kudu.exe"/>
      <ComponentRef Id="Kudu.Contracts.dll"/>
      <ComponentRef Id="Kudu.Core.dll"/>
      <ComponentRef Id="Kudu.Services.dll"/>
      <ComponentRef Id="Kudu.Services.Web.dll"/>

      <ComponentRef Id="Ninject.dll" />

      <ComponentRef Id="Ionic.Zip.dll" />

      <ComponentRef Id="Microsoft.Web.Infrastructure.dll" />
      <ComponentRef Id="System.IO.Abstractions.dll" />
      <ComponentRef Id="WebActivator.dll" />
      <ComponentRef Id="XmlSettings.dll" />
      
      <ComponentRef Id="System.Net.Http.dll" />
      <ComponentRef Id="System.Net.Http.Formatting.dll" />
      <ComponentRef Id="System.Net.Http.WebRequest.dll" />
      <ComponentRef Id="System.Web.Http.dll" />
      <ComponentRef Id="System.Web.Http.WebHost.dll" />

      <ComponentRef Id="Microsoft.Web.Publishing.AllFilesInProjectFolder.targets" />
      <ComponentRef Id="Microsoft.Web.Publishing.AllFilesInTheProject.targets" />
      <ComponentRef Id="Microsoft.Web.Publishing.OnlyFilesToRunTheApp.targets" />
      <ComponentRef Id="Microsoft.Web.Publishing.targets" />
      <ComponentRef Id="Microsoft.Web.Publishing.Tasks.Dll" />

      <ComponentRef Id="Microsoft.WebApplication.Build.Tasks.Dll" />
      <ComponentRef Id="Microsoft.WebApplication.targets" />
    </Feature>

  </Product>
</Wix><|MERGE_RESOLUTION|>--- conflicted
+++ resolved
@@ -126,21 +126,7 @@
       <Component Id="Ninject.dll" Guid="{1337933F-2537-4C76-8FEF-FBADD5816448}">
         <File Id="Ninject.dll" Source="$(var.KuduServiceBinDir)\Ninject.dll" />
       </Component>
-<<<<<<< HEAD
-      <Component Id="Ninject.Extensions.Wcf.dll" Guid="{40213169-2163-4F4F-B7E2-40C8E4C3DADC}">
-        <File Id="Ninject.Extensions.Wcf.dll" Source="$(var.KuduServiceBinDir)\Ninject.Extensions.Wcf.dll" />
-      </Component>
-      
-      <Component Id="Microsoft.ApplicationServer.Http.dll" Guid="{64BD205C-7377-4BFE-BA9B-855824112E0F}">
-        <File Id="Microsoft.ApplicationServer.Http.dll" Source="$(var.KuduServiceBinDir)\Microsoft.ApplicationServer.Http.dll" />
-      </Component>
-      <Component Id="Microsoft.Json.dll" Guid="{3E727695-40A8-4A1F-85A4-404791512915}">
-        <File Id="Microsoft.Json.dll" Source="$(var.KuduServiceBinDir)\Microsoft.Json.dll" />
-      </Component>
-      
-=======
-            
->>>>>>> 0bfd07c1
+      
       <Component Id="System.Net.Http.dll" Guid="{3D963AD3-1BA2-4508-AFAE-9635600B7D27}">
         <File Id="System.Net.Http.dll" Source="$(var.KuduServiceBinDir)\System.Net.Http.dll" />
       </Component> 
